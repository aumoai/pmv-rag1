--- conflicted
+++ resolved
@@ -92,24 +92,19 @@
 
 | Variable | Description | Default |
 |----------|-------------|---------|
-<<<<<<< HEAD
 | `CHUNK_SIZE` | Token count per document chunk. | `1000` |
 | `CHUNK_OVERLAP` | Overlap between sequential chunks. | `200` |
 | `MAX_CONTEXT_LENGTH` | Maximum tokens supplied to the model. | `4000` |
 | `TOP_K_RETRIEVAL` | Number of documents retrieved during RAG. | `5` |
-=======
 | `SECRET_KEY` | Secret key used for session security | `change-me-in-prod` |
-| `GEMINI_API_KEY` | Gemini API key for generative AI features | `your-gemini-key` |
->>>>>>> cca9297d
+
 
 ### Optional Speech Settings
 
 | Variable | Description | Default |
 |----------|-------------|---------|
-<<<<<<< HEAD
 | `WHISPER_MODEL` | Whisper model variant used for transcription. | `base` |
 | `TEMP_AUDIO_DIR` | Directory for temporary audio processing. | `./data/temp` |
-=======
 | `DEBUG` | Enable debug logging | `False` |
 | `VECTOR_STORE_TYPE` | Vector database backend (`chroma`, `lancedb`, `faiss`) | `chroma` |
 | `CHROMA_PERSIST_DIRECTORY` | Directory for Chroma persistence | `./data/chroma_db` |
@@ -117,7 +112,6 @@
 | `MAX_FILE_SIZE` | Maximum upload size in MB | `10` |
 
 Refer to `.env.example` for the full list of configurable options.
->>>>>>> cca9297d
 
 ## 🔧 Advanced Usage
 
